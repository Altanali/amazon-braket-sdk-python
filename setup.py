# Copyright Amazon.com Inc. or its affiliates. All Rights Reserved.
#
# Licensed under the Apache License, Version 2.0 (the "License"). You
# may not use this file except in compliance with the License. A copy of
# the License is located at
#
#     http://aws.amazon.com/apache2.0/
#
# or in the "license" file accompanying this file. This file is
# distributed on an "AS IS" BASIS, WITHOUT WARRANTIES OR CONDITIONS OF
# ANY KIND, either express or implied. See the License for the specific
# language governing permissions and limitations under the License.

from setuptools import find_namespace_packages, setup

with open("README.md") as fh:
    long_description = fh.read()

with open("src/braket/_sdk/_version.py") as f:
    version = f.readlines()[-1].split()[-1].strip("\"'")

setup(
    name="amazon-braket-sdk",
    version=version,
    license="Apache License 2.0",
    python_requires=">= 3.9",
    packages=find_namespace_packages(where="src", exclude=("test",)),
    package_dir={"": "src"},
    install_requires=[
        "amazon-braket-schemas>=1.21.3",
<<<<<<< HEAD
        "amazon-braket-default-simulator>=1.25.0",
=======
        "amazon-braket-default-simulator>=1.26.0",
>>>>>>> bbdbfa64
        "oqpy~=0.3.5",
        "backoff",
        "boltons",
        "boto3>=1.28.53",
        "cloudpickle==2.2.1",
        "nest-asyncio",
        "networkx",
        "numpy",
        "openpulse",
        "openqasm3",
        "sympy",
        "backports.entry-points-selectable",
    ],
    extras_require={
        "test": [
            "black",
            "botocore",
            "flake8",
            "isort",
            "jsonschema==3.2.0",
            "pre-commit",
            "pylint",
            "pytest",
            "pytest-cov",
            "pytest-rerunfailures",
            "pytest-xdist[psutil]",
            "sphinx",
            "sphinx-rtd-theme",
            "sphinxcontrib-apidoc",
            "tox",
        ]
    },
    include_package_data=True,
    url="https://github.com/amazon-braket/amazon-braket-sdk-python",
    author="Amazon Web Services",
    description=(
        "An open source library for interacting with quantum computing devices on Amazon Braket"
    ),
    long_description=long_description,
    long_description_content_type="text/markdown",
    keywords="Amazon AWS Quantum",
    classifiers=[
        "Development Status :: 5 - Production/Stable",
        "Intended Audience :: Developers",
        "Intended Audience :: Education",
        "Intended Audience :: Science/Research",
        "Natural Language :: English",
        "License :: OSI Approved :: Apache Software License",
        "Programming Language :: Python",
        "Programming Language :: Python :: 3.9",
        "Programming Language :: Python :: 3.10",
        "Programming Language :: Python :: 3.11",
    ],
)<|MERGE_RESOLUTION|>--- conflicted
+++ resolved
@@ -28,11 +28,7 @@
     package_dir={"": "src"},
     install_requires=[
         "amazon-braket-schemas>=1.21.3",
-<<<<<<< HEAD
-        "amazon-braket-default-simulator>=1.25.0",
-=======
         "amazon-braket-default-simulator>=1.26.0",
->>>>>>> bbdbfa64
         "oqpy~=0.3.5",
         "backoff",
         "boltons",
